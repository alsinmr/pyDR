--- conflicted
+++ resolved
@@ -19,7 +19,6 @@
     """
     Object for storage of the molecule or MD trajectory
     """
-<<<<<<< HEAD
     def __init__(self,topo=None,traj_files=None,t0=0,tf=-1,step=1,dt=None):
         """
 
@@ -30,9 +29,6 @@
         :param step:        stepsize to iterate over trajectory
         :param dt:
         """
-=======
-    def __init__(self,topo=None,traj_files=None,t0=0,tf=None,step=1,dt=None):
->>>>>>> 9d364a80
         if traj_files is not None and not(isinstance(traj_files,list) and len(traj_files)==0):
             if isinstance(traj_files,list):
                 traj_files=[os.path.abspath(tf) for tf in traj_files]
@@ -56,7 +52,6 @@
     @property
     def traj(self):
         return self._traj
-    
     @property
     def topo(self):
         return self.uni.filename
